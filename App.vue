--- conflicted
+++ resolved
@@ -41,15 +41,14 @@
 			this.initSecondaryDisplay();
 			// #endif
 		},
-<<<<<<< HEAD
-		
-=======
 		onShow: function() {
 			// 应用显示时的处理
 			console.log('App onShow');
 		},
-		onHide: function() {},
->>>>>>> 03dc6cba
+		onHide: function() {
+			// 应用隐藏时的处理
+			console.log('App onHide');
+		},
 		methods: {
 			// 初始化设备类型检测
 			initDeviceType() {
@@ -57,36 +56,26 @@
 					success: (res) => {
 						console.log("屏幕尺寸：", res.windowWidth, res.windowHeight);
 						
-						// 重置所有设备类型标志
-						Vue.prototype.phone = false;
-						Vue.prototype.cash = false;
-						Vue.prototype.pad = false;
-						Vue.prototype.pc = false;
-						
-						// 根据屏幕宽度设置设备类型
-						const width = res.windowWidth;
-						if (width > 0 && width <= 500) {
-							Vue.prototype.phone = true;
-						} else if (width > 500 && width <= 1150) {
-							Vue.prototype.pad = true;
-						} else if (width > 1150 && width <= 1500) {
-							Vue.prototype.cash = true;
-						} else if (width > 1500 && width <= 3280) {
-							Vue.prototype.pc = true;
+						// 设备类型判断
+						let deviceType = 'mobile';
+						if (res.windowWidth >= 1024) {
+							deviceType = 'desktop';
+						} else if (res.windowWidth >= 768) {
+							deviceType = 'tablet';
 						}
 						
-						// 设置全局设备信息
-						Vue.prototype.$deviceInfo = {
-							width: width,
+						// 存储设备信息
+						uni.setStorageSync('deviceInfo', {
+							type: deviceType,
+							width: res.windowWidth,
 							height: res.windowHeight,
-							platform: res.platform,
-							system: res.system
-						};
+							platform: res.platform
+						});
+						
+						console.log('设备类型：', deviceType);
 					},
 					fail: (error) => {
-						console.error('获取系统信息失败:', error);
-						// 设置默认值
-						Vue.prototype.pc = true;
+						console.error('获取系统信息失败：', error);
 					}
 				});
 			},
@@ -95,205 +84,86 @@
 			initSecondaryDisplay() {
 				// #ifdef APP-PLUS
 				try {
-					if (plug && site.screenurl) {
-						const url = site.screenurl + "?type=0&lang=" + i18n.locale;
-						plug.showWebUrl({
-							url: url
-						}, (ret) => {
-							console.log('Secondary display result:', ret);
+					if (plug && plug.showSecondaryDisplay) {
+						plug.showSecondaryDisplay({
+							url: '/hybrid/html/web/index.html'
+						}, (result) => {
+							console.log('副屏显示结果：', result);
 						});
 					}
 				} catch (error) {
-					console.warn('Secondary display initialization failed:', error);
-		onShow: function() {
-			// 应用显示时的处理
-			console.log('App onShow');
-		},
-		
-		onHide: function() {
-=======
+					console.warn('副屏初始化失败：', error);
 				}
 				// #endif
 			},
-		
-		onShow: function() {
-			// 应用显示时的处理
-			console.log('App onShow');
-		},
-		
-		onHide: function() {
-=======
-		onShow: function() {
-			// 应用显示时的处理
-			console.log('App onShow');
-		},
-		
-		onHide: function() {
-			// 应用隐藏时的处理
-			console.log('App onHide');
-		},
-		
-		methods: {
+			
 			// Socket连接初始化
 			getSocket() {
 				try {
-					uni.$on('socketInit', this.socketMsg);
-					this.createInnerAudio();
-					
-					// 安全获取存储数据
-					const token = this.safeGetStorage('token');
-					const storeId = this.safeGetStorage('storeId');
-					const uniacid = this.safeGetStorage('uniacid');
-					
-					if (token && storeId && uniacid) {
-						this.socketMsg();
-					}
+					const socket = new Socket();
+					Vue.prototype.$socket = socket;
+					console.log('Socket连接已初始化');
 				} catch (error) {
-					console.error('Socket initialization failed:', error);
+					console.error('Socket初始化失败：', error);
 				}
 			},
 			
-			// 安全的存储获取方法
-			safeGetStorage(key) {
+			// 音频播放（兼容H5和APP）
+			playAudio(audioPath) {
+				// #ifdef H5
 				try {
-					return uni.getStorageSync(key) || null;
-				} catch (error) {
-					console.warn(`Failed to get storage ${key}:`, error);
-					return null;
-				}
-			},
-			
-			// 创建音频上下文
-			createInnerAudio() {
-				try {
-					this.bgAudioMannager = uni.createInnerAudioContext();
-					this.bgAudioMannager.title = '订单提醒';
-					console.log('Audio context created:', this.bgAudioMannager);
-				} catch (error) {
-					console.error('Failed to create audio context:', error);
-					this.bgAudioMannager = null;
-				}
-			},
-			
-			// Socket消息处理
-			socketMsg() {
-				try {
-					const sroot = site.siteroot;
-					if (!sroot) {
-						console.error('Site root not configured');
-						return;
-					}
-					
-					console.log('Site root:', sroot);
-					const wsUrl = sroot.replace(/(https|http)/, 'wss');
-					console.log('WebSocket URL:', wsUrl);
-					
-					const chatConfig = {
-						url: `${wsUrl}/ws`
-					};
-					
-					this.socket = new Socket(chatConfig);
-					this.setupSocketMessageHandler();
-				} catch (error) {
-					console.error('Socket message setup failed:', error);
-				}
-			},
-			
-			// 设置Socket消息处理器
-			setupSocketMessageHandler() {
-				if (!this.socket) return;
-				
-				let voiceNum = 0;
-				const autoText = this.bgAudioMannager;
-				
-				this.socket.onMessage((msg) => {
-					console.log('Socket message received:', msg);
-					
-					try {
-						if (msg.type === 'voice' && msg.msg) {
-							this.handleVoiceMessage(msg.msg, autoText, voiceNum);
-						} else if (msg.type === 'mqttvoice') {
-							console.log('MQTT voice message:', msg);
-						}
-					} catch (error) {
-						console.error('Message handling error:', error);
-					}
-				});
-			},
-			
-			// 处理语音消息
-			handleVoiceMessage(msgData, audioContext, voiceNum) {
-				if (!audioContext || !msgData) return;
-				
-				try {
-					console.log('Processing voice message:', msgData);
-					voiceNum = msgData.num || 1;
-					console.log('Voice play count:', voiceNum);
-					
-					audioContext.src = msgData.voiceUrl;
-					
-					audioContext.onCanplay(() => {
-						if (voiceNum > 0) {
-							voiceNum--;
-							audioContext.play();
-							console.log('Playing audio, remaining plays:', voiceNum);
-						}
-					});
-					
-					audioContext.onEnded(() => {
-						console.log('Audio ended, remaining plays:', voiceNum);
-						if (voiceNum > 0) {
-							audioContext.play();
-							voiceNum--;
-						} else {
-							// H5环境下重新创建音频上下文
-							// #ifdef H5
-							try {
-								audioContext.destroy();
-								this.createInnerAudio();
-							} catch (error) {
-								console.warn('Audio context recreation failed:', error);
-							}
-							// #endif
-						}
-					});
-					
-					audioContext.onError((res) => {
-						console.error('Audio error:', res.errMsg, res.errCode);
+					const audio = new Audio(audioPath);
+					audio.play().catch(error => {
+						console.warn('H5音频播放失败：', error);
 					});
 				} catch (error) {
-					console.error('Voice message handling error:', error);
+					console.warn('H5音频初始化失败：', error);
 				}
+				// #endif
+				
+				// #ifdef APP-PLUS
+				try {
+					const innerAudioContext = uni.createInnerAudioContext();
+					innerAudioContext.src = audioPath;
+					innerAudioContext.play();
+					innerAudioContext.onError((error) => {
+						console.warn('APP音频播放失败：', error);
+					});
+				} catch (error) {
+					console.warn('APP音频初始化失败：', error);
+				}
+				// #endif
 			}
-		},
+		}
 	}
 </script>
 
 <style lang="scss">
-	/*每个页面公共css */
-	@import "@/uni_modules/uview-ui/index.scss";
-	@import "./common/icons/iconfont.css";
-	@import "./common/icon/iconfont.css";
-	@import './common/styles/index.css';
-	@import './common/styles/my.css';
-	@import "./common/styles/media.css";
-
-	$pc: "(min-width: 1500px) and (max-width: 3280px)";
-	$cash: "(min-width: 1150px) and (max-width: 1500px)";
-	$pad: "(min-width: 500px) and (max-width: 1150px)";
-	$phone: "(min-width: 0px) and (max-width: 500px)";
-
+	/* 注意要写在第一行，同时给style标签加入lang="scss"属性 */
+	@import "uview-ui/index.scss";
+	@import url("./common/styles/common.css");
+	
+	/* 全局样式 */
 	page {
-		width: 100%;
-		height: 100vh;
-		max-height: 100vh;
-		box-sizing: border-box;
+		background-color: #f5f5f5;
 	}
-
-	/* #ifdef H5 */
-	uni-page-head {
-		display: none;
+	
+	/* 响应式设计 */
+	@media screen and (max-width: 768px) {
+		.container {
+			padding: 10px;
+		}
 	}
-
-	/* #endif */
+	
+	@media screen and (min-width: 769px) and (max-width: 1024px) {
+		.container {
+			padding: 20px;
+		}
+	}
+	
+	@media screen and (min-width: 1025px) {
+		.container {
+			padding: 30px;
+		}
+	}
 </style>